import { useState, useEffect } from "react";
import { useNavigate, useLocation } from "react-router-dom";
import "./Home.scss";
import NavBar from "../../components/NavBar/NavBar";
import HelpButton from "../../components/HelpButton/HelpButton";
import {
  getPexelsPopularForHome,
  insertFavoriteOrRating,
  updateUserMovie,
  getFavorites,
} from "../../utils/moviesApi";
import {
  AiFillStar,
  AiFillPlayCircle,
  AiOutlinePlus,
  AiFillHeart,
} from "react-icons/ai";

/**
 * @typedef {Object} Movie
 * @property {number} id - Unique identifier of the movie.
 * @property {string} title - Title of the movie.
 * @property {number} rating - Average rating of the movie.
 * @property {string} duration - Duration of the movie (e.g. "2h 14m").
 * @property {string} genre - Genre of the movie.
 * @property {string} description - Short description or synopsis.
 * @property {string} poster - URL of the movie poster image.
 */
interface Movie {
  id: string | number;
  title: string;
  rating: number;
  duration: string;
  genre: string;
  description: string;
  poster: string;
  isFavorite?: boolean;
}

export function Home() {
  const navigate = useNavigate();
  const location = useLocation();
  const [movies, setMovies] = useState<Movie[]>([]);
  const [searchQuery, setSearchQuery] = useState(() => {
    // Permite que el NavBar navegue a /home con ?q=busqueda
    const params = new URLSearchParams(location.search);
    return params.get("q") || "";
  });
  const [selectedCategory, setSelectedCategory] = useState("Películas");
  const [loading, setLoading] = useState(false);
  const [userId, setUserId] = useState<string | null>(null);
  const [toast, setToast] = useState<{
    message: string;
    type: "success" | "error";
  } | null>(null);
  const [favoriteIds, setFavoriteIds] = useState<Set<string | number>>(
    new Set()
  );

  /** @constant categories - Predefined list of categories for filtering */
  const categories = [
    "Películas",
    "Accion",
    "Drama",
    "Comedia",
    "Thriller",
    "Terror",
    "Ciencia Ficcion",
  ];

  /**
   * Loads movie data when the component mounts.
   *
   * @effect
   */
  useEffect(() => {
    loadMovies();
    // Obtener userId del localStorage - viene dentro del objeto 'user'
    const userStr = localStorage.getItem("user");
    if (userStr) {
      try {
        const user = JSON.parse(userStr);
        if (user.id) {
          setUserId(user.id);
          // Cargar favoritos del usuario para saber cuáles marcar
          loadUserFavorites(user.id);
        }
      } catch (e) {
        console.error("Error parsing user:", e);
      }
    }
    // eslint-disable-next-line react-hooks/exhaustive-deps
  }, []);

  const loadUserFavorites = async (userId: string) => {
    try {
      const favs = await getFavorites(userId);
      console.log("📺 Favoritos cargados del backend:", favs);
      // Construir Set de IDs de películas favoritas
      const favoriteIdSet = new Set(
        favs.map((fav: any) => {
          const movieData = fav.movies || fav;
          return movieData.id;
        })
      );
      console.log("❤️ IDs de favoritos:", Array.from(favoriteIdSet));
      setFavoriteIds(favoriteIdSet);
    } catch (error) {
      console.error("Error loading favorites:", error);
      // No es crítico, continuar sin favoritos precargados
    }
  };

  // Filtrado en cliente: por título (searchQuery) Y por género (selectedCategory)
  const filteredMovies = movies.filter((m) => {
    // Filtro por búsqueda (título)
    const matchesSearch =
      !searchQuery.trim() ||
      m.title.toLowerCase().includes(searchQuery.trim().toLowerCase());

    // Filtro por categoría (género)
    const matchesCategory =
      selectedCategory === "Películas" ||
      m.genre.toLowerCase() === selectedCategory.toLowerCase();

    return matchesSearch && matchesCategory;
  });

  const loadMovies = async () => {
    setLoading(true);
    try {
      // Popular de Pexels ya mapeado al shape de Home
      const items = await getPexelsPopularForHome(1);
      setMovies(items);
    } catch (error) {
      console.error("Error loading movies:", error);
      setMovies([]);
    } finally {
      setLoading(false);
    }
  };

  // Ya no se usa handleSearch, la búsqueda es reactiva al escribir

  // (El filtrado ya es en cliente, no se necesita handleSearchInternal)

  const handleCategoryClick = (category: string) => {
    setSelectedCategory(category);
  };

  const showToast = (
    message: string,
    type: "success" | "error" = "success"
  ) => {
    setToast({ message, type });
    setTimeout(() => setToast(null), 3000); // Desaparece después de 3 segundos
  };

  // Convertir duración string a segundos
  const durationToSeconds = (durationStr: string): number => {
    if (!durationStr) return 0;

    // Remover espacios y convertir a minúsculas
    const normalized = durationStr.toLowerCase().trim();
    let totalSeconds = 0;

    // Buscar horas (h)
    const hoursMatch = normalized.match(/(\d+)\s*h/i);
    if (hoursMatch) {
      totalSeconds += parseInt(hoursMatch[1]) * 3600;
    }

    // Buscar minutos (m)
    const minutesMatch = normalized.match(/(\d+)\s*m(?!s)/);
    if (minutesMatch) {
      totalSeconds += parseInt(minutesMatch[1]) * 60;
    }

    // Buscar segundos (s)
    const secondsMatch = normalized.match(/(\d+)\s*s/);
    if (secondsMatch) {
      totalSeconds += parseInt(secondsMatch[1]);
    }

    return totalSeconds || 0;
  };

  // Formatear segundos a "Xm Ys"
  const formatDurationFromSeconds = (durationValue: any): string => {
    // Si ya está formateado (string con m/h/s), devolverlo
    if (typeof durationValue === "string" && /^\d+[mhs]/.test(durationValue)) {
      return durationValue;
    }

    // Si es número (segundos), formatear
    const seconds = Number(durationValue) || 0;
    if (seconds === 0) return "5m";

    const minutes = Math.floor(seconds / 60);
    const remainingSeconds = seconds % 60;

    if (minutes === 0) {
      return `${remainingSeconds}s`;
    } else if (remainingSeconds === 0) {
      return `${minutes}m`;
    } else {
      return `${minutes}m ${remainingSeconds}s`;
    }
  };

  const handleAddToFavorites = async (
    e: React.MouseEvent,
    movieId: string | number
  ) => {
    e.stopPropagation();

    if (!userId) {
      showToast("Por favor inicia sesión para añadir favoritos", "error");
      navigate("/login");
      return;
    }

    const movie = movies.find((m) => m.id === movieId);
    if (!movie) return;

    const isCurrentlyFavorite = favoriteIds.has(movieId);

    try {
      // Llamar al backend
      if (isCurrentlyFavorite) {
        // Si ya era favorito, lo quitamos (PUT /api/movies/update)
        await updateUserMovie(userId, {
          movieId: String(movieId),
          is_favorite: false,
        });
        // Actualizar Set de favoritos
        setFavoriteIds((prev) => {
          const newSet = new Set(prev);
          newSet.delete(movieId);
          return newSet;
        });
        showToast(`"${movie.title}" eliminada de favoritos`, "success");
      } else {
        // Si no era favorito, lo añadimos (POST /api/movies/insertFavoriteRating)
        // Necesitamos enviar todos los datos de la película
        const durationSeconds = durationToSeconds(movie.duration);
        const response = await insertFavoriteOrRating(userId, {
          movieId: String(movieId),
          favorite: true,
          title: movie.title,
          thumbnail_url: movie.poster,
          genre: movie.genre,
          source: (movie as any).source || "", // source opcional en Movie
          duration_seconds: durationSeconds, // Convertir duración a segundos
        });

        // Usar la duración devuelta por el backend (puede venir en segundos o formateada)
        // y formatearla si es necesario
        const backendDuration = formatDurationFromSeconds(
          (response as any)?.duration || movie.duration
        );

        // Guardar duración formateada en localStorage para recuperarla después
        const favorites = JSON.parse(
          localStorage.getItem("favoriteDurations") || "{}"
        );
        favorites[String(movieId)] = backendDuration;
        localStorage.setItem("favoriteDurations", JSON.stringify(favorites));

        // Actualizar Set de favoritos
        setFavoriteIds((prev) => new Set([...prev, movieId]));

        showToast(`"${movie.title}" añadida a favoritos`, "success");
      }
    } catch (error) {
      console.error("Error al modificar favoritos:", error);
      showToast("No se pudo modificar los favoritos", "error");
    }
  };

  const handlePlayMovie = (e: React.MouseEvent, movieObj: Movie) => {
    e.stopPropagation();
    navigate(`/movie/${movieObj.id}`, { state: movieObj });
  };

  return (
    <div className="Home">
      <NavBar searchQuery={searchQuery} onSearchChange={setSearchQuery} />

      {/* Toast Notification */}
      {toast && (
<<<<<<< HEAD
        <div className={`toast toast-${toast.type}`}>{toast.message}</div>
=======
        <div className={`toast toast-${toast.type}`} role="alert" aria-live="polite">
          {toast.message}
        </div>
>>>>>>> a25d1513
      )}

      <div className="home-container">
        {/* Catalog Section */}
        <div className="catalog-section">
          <div className="catalog-header">
            <h2>Explora Nuestro Catálogo</h2>
            <p>Descubre miles de películas y series en alta definición</p>
          </div>

          {/* Categories Filter */}
          <div className="categories-filter">
            {categories.map((category) => (
              <button
                key={category}
                className={`category-btn ${
                  selectedCategory === category ? "active" : ""
                }`}
                onClick={() => handleCategoryClick(category)}
              >
                {category}
              </button>
            ))}
          </div>

          {/* Movie Grid */}
          <div className="movies-grid">
            {loading ? (
              <p role="status" aria-live="polite">Cargando películas...</p>
            ) : (
              filteredMovies.map((movie) => (
                <div
                  key={movie.id}
                  className="movie-card"
                  onClick={() =>
                    navigate(`/movie/${movie.id}`, { state: movie })
                  }
                  role="button"
                  tabIndex={0}
<<<<<<< HEAD
                  onKeyPress={(e) => {
                    if (e.key === "Enter" || e.key === " ") {
                      navigate(`/movie/${movie.id}`);
=======
                  aria-label={`${movie.title}, género ${movie.genre}, calificación ${movie.rating}`}
                  onKeyDown={(e) => {
                    if (e.key === 'Enter' || e.key === ' ') {
                      e.preventDefault();
                      navigate(`/movie/${movie.id}`, { state: movie });
>>>>>>> a25d1513
                    }
                  }}
                >
                  <div className="movie-poster">
                    <img
                      src={movie.poster}
                      alt={movie.title}
                      onError={(e) => {
                        (e.currentTarget as HTMLImageElement).src =
                          "https://images.unsplash.com/photo-1497032628192-86f99bcd76bc?q=80&w=800&auto=format&fit=crop";
                      }}
                    />
                    <div className="movie-overlay">
                      <span className="movie-duration">
                        <svg
                          width="16"
                          height="16"
                          viewBox="0 0 24 24"
                          fill="none"
                        >
                          <circle
                            cx="12"
                            cy="12"
                            r="10"
                            stroke="currentColor"
                            strokeWidth="2"
                          />
                          <path
                            stroke="currentColor"
                            strokeWidth="2"
                            strokeLinecap="round"
                          />
                        </svg>
                        {movie.duration}
                      </span>
                    </div>
                    <div className="movie-hover-actions">
                      <button
                        className="play-button"
                        onClick={(e) => handlePlayMovie(e, movie)}
                        aria-label={`Reproducir ${movie.title}`}
                      >
                        <AiFillPlayCircle aria-hidden="true" />
                        <span>Reproducir</span>
                      </button>
                      <button
                        className={`favorite-button ${
                          favoriteIds.has(movie.id) ? "is-favorite" : ""
                        }`}
                        onClick={(e) => handleAddToFavorites(e, movie.id)}
<<<<<<< HEAD
                        aria-label={
                          favoriteIds.has(movie.id)
                            ? "Eliminar de favoritos"
                            : "Añadir a favoritos"
                        }
                        title={
                          favoriteIds.has(movie.id)
                            ? "Eliminar de favoritos"
                            : "Añadir a favoritos"
                        }
                      >
                        <AiFillHeart />
=======
                        aria-label={favoriteIds.has(movie.id) ? `Quitar ${movie.title} de favoritos` : `Añadir ${movie.title} a favoritos`}
                        title={favoriteIds.has(movie.id) ? "Eliminar de favoritos" : "Añadir a favoritos"}
                      >
                        {favoriteIds.has(movie.id) ? <AiFillHeart aria-hidden="true" /> : <AiOutlinePlus aria-hidden="true" />}
>>>>>>> a25d1513
                      </button>
                    </div>
                  </div>
                  <div className="movie-info">
                    <div className="movie-header">
                      <h3>{movie.title}</h3>
                      <div className="movie-rating">
                        <AiFillStar />
                        <span>{movie.rating}</span>
                      </div>
                    </div>
                    <div className="movie-genre">
                      <span className="genre-badge">{movie.genre}</span>
                    </div>
                    <p className="movie-description">{movie.description}</p>
                  </div>
                </div>
              ))
            )}
          </div>
        </div>
      </div>

      <HelpButton />
    </div>
  );
}<|MERGE_RESOLUTION|>--- conflicted
+++ resolved
@@ -289,13 +289,9 @@
 
       {/* Toast Notification */}
       {toast && (
-<<<<<<< HEAD
-        <div className={`toast toast-${toast.type}`}>{toast.message}</div>
-=======
         <div className={`toast toast-${toast.type}`} role="alert" aria-live="polite">
           {toast.message}
         </div>
->>>>>>> a25d1513
       )}
 
       <div className="home-container">
@@ -335,17 +331,11 @@
                   }
                   role="button"
                   tabIndex={0}
-<<<<<<< HEAD
-                  onKeyPress={(e) => {
-                    if (e.key === "Enter" || e.key === " ") {
-                      navigate(`/movie/${movie.id}`);
-=======
                   aria-label={`${movie.title}, género ${movie.genre}, calificación ${movie.rating}`}
                   onKeyDown={(e) => {
                     if (e.key === 'Enter' || e.key === ' ') {
                       e.preventDefault();
                       navigate(`/movie/${movie.id}`, { state: movie });
->>>>>>> a25d1513
                     }
                   }}
                 >
@@ -396,25 +386,10 @@
                           favoriteIds.has(movie.id) ? "is-favorite" : ""
                         }`}
                         onClick={(e) => handleAddToFavorites(e, movie.id)}
-<<<<<<< HEAD
-                        aria-label={
-                          favoriteIds.has(movie.id)
-                            ? "Eliminar de favoritos"
-                            : "Añadir a favoritos"
-                        }
-                        title={
-                          favoriteIds.has(movie.id)
-                            ? "Eliminar de favoritos"
-                            : "Añadir a favoritos"
-                        }
-                      >
-                        <AiFillHeart />
-=======
                         aria-label={favoriteIds.has(movie.id) ? `Quitar ${movie.title} de favoritos` : `Añadir ${movie.title} a favoritos`}
                         title={favoriteIds.has(movie.id) ? "Eliminar de favoritos" : "Añadir a favoritos"}
                       >
                         {favoriteIds.has(movie.id) ? <AiFillHeart aria-hidden="true" /> : <AiOutlinePlus aria-hidden="true" />}
->>>>>>> a25d1513
                       </button>
                     </div>
                   </div>

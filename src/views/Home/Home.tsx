import { useState, useEffect } from 'react'
import { useNavigate, useLocation } from 'react-router-dom'
import './Home.scss'
import NavBar from '../../components/NavBar/NavBar'
import HelpButton from '../../components/HelpButton/HelpButton'
<<<<<<< HEAD
import { getPexelsPopularForHome, insertFavoriteOrRating, updateUserMovie, getFavorites } from '../../utils/moviesApi'
=======
import { getAllMovies, searchMovies } from '../../utils/moviesApi'
>>>>>>> f77ecbfc
import { AiFillStar, AiFillPlayCircle, AiOutlinePlus, AiFillHeart } from 'react-icons/ai'

interface Movie {
  id: string | number
  title: string
  rating: number
  duration: string
  genre: string
  description: string
  poster: string
  isFavorite?: boolean
}

export function Home() {
  const navigate = useNavigate()
  const location = useLocation()
  const [movies, setMovies] = useState<Movie[]>([])
  const [searchQuery, setSearchQuery] = useState(() => {
    // Permite que el NavBar navegue a /home con ?q=busqueda
    const params = new URLSearchParams(location.search)
    return params.get('q') || ''
  })
  const [selectedCategory, setSelectedCategory] = useState('Películas')
  const [loading, setLoading] = useState(false)
  const [userId, setUserId] = useState<string | null>(null)
  const [toast, setToast] = useState<{ message: string; type: 'success' | 'error' } | null>(null)
  const [favoriteIds, setFavoriteIds] = useState<Set<string | number>>(new Set())

  const categories = [
    'Películas',
    'Accion',
    'Drama',
    'Comedia',
    'Thriller',
    'Terror',
    'Ciencia Ficcion'
  ]

  useEffect(() => {
    loadMovies()
    // Obtener userId del localStorage - viene dentro del objeto 'user'
    const userStr = localStorage.getItem('user')
    if (userStr) {
      try {
        const user = JSON.parse(userStr)
        if (user.id) {
          setUserId(user.id)
          // Cargar favoritos del usuario para saber cuáles marcar
          loadUserFavorites(user.id)
        }
      } catch (e) {
        console.error('Error parsing user:', e)
      }
    }
    // eslint-disable-next-line react-hooks/exhaustive-deps
  }, [])

  const loadUserFavorites = async (userId: string) => {
    try {
      const favs = await getFavorites(userId)
      console.log('📺 Favoritos cargados del backend:', favs)
      // Construir Set de IDs de películas favoritas
      const favoriteIdSet = new Set(
        favs.map((fav: any) => {
          const movieData = fav.movies || fav
          return movieData.id
        })
      )
      console.log('❤️ IDs de favoritos:', Array.from(favoriteIdSet))
      setFavoriteIds(favoriteIdSet)
    } catch (error) {
      console.error('Error loading favorites:', error)
      // No es crítico, continuar sin favoritos precargados
    }
  }

  // Filtrado en cliente: por título (searchQuery) Y por género (selectedCategory)
  const filteredMovies = movies.filter(m => {
    // Filtro por búsqueda (título)
    const matchesSearch = !searchQuery.trim() || 
      m.title.toLowerCase().includes(searchQuery.trim().toLowerCase());
    
    // Filtro por categoría (género)
    const matchesCategory = selectedCategory === 'Películas' || 
      m.genre.toLowerCase() === selectedCategory.toLowerCase();
    
    return matchesSearch && matchesCategory;
  })

  const loadMovies = async () => {
    setLoading(true)
    try {
<<<<<<< HEAD
      // Popular de Pexels ya mapeado al shape de Home
      const items = await getPexelsPopularForHome(1)
      setMovies(items)
    } catch (error) {
      console.error('Error loading movies:', error)
      setMovies([])
=======
      // Connect with API -- Back
      const response = await getAllMovies(1)
      const mockMovies: Movie[] = Array.from({ length: 8 }, (_, i) => ({
        id: i + 1,
        title: `Película ${i + 1}`,
        rating: 4.5,
        duration: '2h 14m',
        genre: 'Acción',
        description: 'Una emocionante aventura llena de acción y efectos espectaculares.',
        poster: '/static/img/placeholder.jpg'
      }))
      setMovies(mockMovies)
    } catch (error) {
      console.error('Error loading movies:', error)
      // Example Data
      const mockMovies: Movie[] = Array.from({ length: 8 }, (_, i) => ({
        id: i + 1,
        title: `Película ${i + 1}`,
        rating: 4.5,
        duration: '2h 14m',
        genre: 'Acción',
        description: 'Una emocionante aventura llena de acción y efectos espectaculares.',
        poster: '/static/img/placeholder.jpg'
      }))
      setMovies(mockMovies)
>>>>>>> f77ecbfc
    } finally {
      setLoading(false)
    }
  }



  // Ya no se usa handleSearch, la búsqueda es reactiva al escribir

  // (El filtrado ya es en cliente, no se necesita handleSearchInternal)

  const handleCategoryClick = (category: string) => {
    setSelectedCategory(category)
  }

  const showToast = (message: string, type: 'success' | 'error' = 'success') => {
    setToast({ message, type })
    setTimeout(() => setToast(null), 3000) // Desaparece después de 3 segundos
  }

  // Convertir duración string a segundos
  const durationToSeconds = (durationStr: string): number => {
    if (!durationStr) return 0
    
    // Remover espacios y convertir a minúsculas
    const normalized = durationStr.toLowerCase().trim()
    let totalSeconds = 0
    
    // Buscar horas (h)
    const hoursMatch = normalized.match(/(\d+)\s*h/i)
    if (hoursMatch) {
      totalSeconds += parseInt(hoursMatch[1]) * 3600
    }
    
    // Buscar minutos (m)
    const minutesMatch = normalized.match(/(\d+)\s*m(?!s)/)
    if (minutesMatch) {
      totalSeconds += parseInt(minutesMatch[1]) * 60
    }
    
    // Buscar segundos (s)
    const secondsMatch = normalized.match(/(\d+)\s*s/)
    if (secondsMatch) {
      totalSeconds += parseInt(secondsMatch[1])
    }
    
    return totalSeconds || 0
  }

  // Formatear segundos a "Xm Ys"
  const formatDurationFromSeconds = (durationValue: any): string => {
    // Si ya está formateado (string con m/h/s), devolverlo
    if (typeof durationValue === 'string' && /^\d+[mhs]/.test(durationValue)) {
      return durationValue;
    }
    
    // Si es número (segundos), formatear
    const seconds = Number(durationValue) || 0;
    if (seconds === 0) return '5m';
    
    const minutes = Math.floor(seconds / 60);
    const remainingSeconds = seconds % 60;
    
    if (minutes === 0) {
      return `${remainingSeconds}s`;
    } else if (remainingSeconds === 0) {
      return `${minutes}m`;
    } else {
      return `${minutes}m ${remainingSeconds}s`;
    }
  };

  const handleAddToFavorites = async (e: React.MouseEvent, movieId: string | number) => {
    e.stopPropagation()
    
    if (!userId) {
      showToast('Por favor inicia sesión para añadir favoritos', 'error')
      navigate('/login')
      return
    }

    const movie = movies.find(m => m.id === movieId)
    if (!movie) return

    const isCurrentlyFavorite = favoriteIds.has(movieId)
    
    try {
      // Llamar al backend
      if (isCurrentlyFavorite) {
        // Si ya era favorito, lo quitamos (PUT /api/movies/update)
        await updateUserMovie(userId, {
          movieId: String(movieId),
          is_favorite: false
        })
        // Actualizar Set de favoritos
        setFavoriteIds(prev => {
          const newSet = new Set(prev)
          newSet.delete(movieId)
          return newSet
        })
        showToast(`"${movie.title}" eliminada de favoritos`, 'success')
      } else {
        // Si no era favorito, lo añadimos (POST /api/movies/insertFavoriteRating)
        // Necesitamos enviar todos los datos de la película
        const durationSeconds = durationToSeconds(movie.duration);
        const response = await insertFavoriteOrRating(userId, {
          movieId: String(movieId),
          favorite: true,
          title: movie.title,
          thumbnail_url: movie.poster,
          genre: movie.genre,
          source: (movie as any).source || '', // source opcional en Movie
          duration_seconds: durationSeconds // Convertir duración a segundos
        })
        
        // Usar la duración devuelta por el backend (puede venir en segundos o formateada)
        // y formatearla si es necesario
        const backendDuration = formatDurationFromSeconds((response as any)?.duration || movie.duration)
        
        // Guardar duración formateada en localStorage para recuperarla después
        const favorites = JSON.parse(localStorage.getItem('favoriteDurations') || '{}')
        favorites[String(movieId)] = backendDuration
        localStorage.setItem('favoriteDurations', JSON.stringify(favorites))
        
        // Actualizar Set de favoritos
        setFavoriteIds(prev => new Set([...prev, movieId]))
        
        showToast(`"${movie.title}" añadida a favoritos`, 'success')
      }
      
    } catch (error) {
      console.error('Error al modificar favoritos:', error)
      showToast('No se pudo modificar los favoritos', 'error')
    }
  }

  const handlePlayMovie = (e: React.MouseEvent, movieObj: Movie) => {
    e.stopPropagation()
    navigate(`/movie/${movieObj.id}`, { state: movieObj })
  }

  const handleAddToFavorites = async (e: React.MouseEvent, movieId: number) => {
    e.stopPropagation()
    
    // Find movie
    const movie = movies.find(m => m.id === movieId)
    if (!movie) return

    const isCurrentlyFavorite = movie.isFavorite || false
    
    try {
      // Modify this for add movies to favorites
      // Uopdate local state
      setMovies(prevMovies => 
        prevMovies.map(m => 
          m.id === movieId 
            ? { ...m, isFavorite: !isCurrentlyFavorite }
            : m
        )
      )

      const message = isCurrentlyFavorite 
        ? `"${movie.title}" eliminada de favoritos` 
        : `"${movie.title}" añadida a favoritos`
      console.log(message)
      
    } catch (error) {
      console.error('Error al modificar favoritos:', error)
      alert('No se pudo modificar los favoritos');
    }
  }

  const handlePlayMovie = (e: React.MouseEvent, movieId: number) => {
    e.stopPropagation()
    navigate(`/movie/${movieId}`)
  }

  return (
    <div className="Home">
      <NavBar 
        searchQuery={searchQuery}
        onSearchChange={setSearchQuery}
      />
      
      {/* Toast Notification */}
      {toast && (
        <div className={`toast toast-${toast.type}`}>
          {toast.message}
        </div>
      )}
      
      <div className="home-container">
        {/* Catalog Section */}
        <div className="catalog-section">
          <div className="catalog-header">
            <h2>Explora Nuestro Catálogo</h2>
            <p>Descubre miles de películas y series en alta definición</p>
          </div>

          {/* Category Filters */}
          <div className="category-filters">
            {categories.map((category) => (
              <button
                key={category}
                className={`category-btn ${selectedCategory === category ? 'active' : ''}`}
                onClick={() => handleCategoryClick(category)}
              >
                {category}
              </button>
            ))}
          </div>

          {/* Movie Grid */}
          <div className="movies-grid">
            {loading ? (
              <p>Cargando películas...</p>
            ) : (
              filteredMovies.map((movie) => (
                <div 
                  key={movie.id} 
                  className="movie-card"
                  onClick={() => navigate(`/movie/${movie.id}`, { state: movie })}
                  role="button"
                  tabIndex={0}
                  onKeyPress={(e) => {
                    if (e.key === 'Enter' || e.key === ' ') {
                      navigate(`/movie/${movie.id}`)
                    }
                  }}
                >
                  <div className="movie-poster">
                    <img
                      src={movie.poster}
                      alt={movie.title}
                      onError={(e) => {
                        (e.currentTarget as HTMLImageElement).src =
                          'https://images.unsplash.com/photo-1497032628192-86f99bcd76bc?q=80&w=800&auto=format&fit=crop';
                      }}
                    />
                    <div className="movie-overlay">
                      <span className="movie-duration">
                        <svg width="16" height="16" viewBox="0 0 24 24" fill="none">
                          <circle cx="12" cy="12" r="10" stroke="currentColor" strokeWidth="2"/>
                          <path stroke="currentColor" strokeWidth="2" strokeLinecap="round"/>
                        </svg>
                        {movie.duration}
                      </span>
                    </div>
                    <div className="movie-hover-actions">
                      <button 
                        className="play-button"
<<<<<<< HEAD
                        onClick={(e) => handlePlayMovie(e, movie)}
=======
                        onClick={(e) => handlePlayMovie(e, movie.id)}
>>>>>>> f77ecbfc
                        aria-label="Reproducir película"
                      >
                        <AiFillPlayCircle />
                        <span>Reproducir</span>
                      </button>
                      <button 
<<<<<<< HEAD
                        className={`favorite-button ${favoriteIds.has(movie.id) ? 'is-favorite' : ''}`}
                        onClick={(e) => handleAddToFavorites(e, movie.id)}
                        aria-label={favoriteIds.has(movie.id) ? "Eliminar de favoritos" : "Añadir a favoritos"}
                        title={favoriteIds.has(movie.id) ? "Eliminar de favoritos" : "Añadir a favoritos"}
                      >
                        {favoriteIds.has(movie.id) ? <AiFillHeart /> : <AiOutlinePlus />}
=======
                        className={`favorite-button ${movie.isFavorite ? 'is-favorite' : ''}`}
                        onClick={(e) => handleAddToFavorites(e, movie.id)}
                        aria-label={movie.isFavorite ? "Eliminar de favoritos" : "Añadir a favoritos"}
                        title={movie.isFavorite ? "Eliminar de favoritos" : "Añadir a favoritos"}
                      >
                        {movie.isFavorite ? <AiFillHeart /> : <AiOutlinePlus />}
>>>>>>> f77ecbfc
                      </button>
                    </div>
                  </div>
                  <div className="movie-info">
                    <div className="movie-header">
                      <h3>{movie.title}</h3>
                      <div className="movie-rating">
                        <AiFillStar />
                        <span>{movie.rating}</span>
                      </div>
                    </div>
                    <div className="movie-genre">
                      <span className="genre-badge">{movie.genre}</span>
                    </div>
                    <p className="movie-description">{movie.description}</p>
                  </div>
                </div>
              ))
            )}
          </div>
        </div>
      </div>
      
      {/* Help Button */}
      <HelpButton />
    </div>
  )
}<|MERGE_RESOLUTION|>--- conflicted
+++ resolved
@@ -3,11 +3,7 @@
 import './Home.scss'
 import NavBar from '../../components/NavBar/NavBar'
 import HelpButton from '../../components/HelpButton/HelpButton'
-<<<<<<< HEAD
 import { getPexelsPopularForHome, insertFavoriteOrRating, updateUserMovie, getFavorites } from '../../utils/moviesApi'
-=======
-import { getAllMovies, searchMovies } from '../../utils/moviesApi'
->>>>>>> f77ecbfc
 import { AiFillStar, AiFillPlayCircle, AiOutlinePlus, AiFillHeart } from 'react-icons/ai'
 
 interface Movie {
@@ -100,40 +96,12 @@
   const loadMovies = async () => {
     setLoading(true)
     try {
-<<<<<<< HEAD
       // Popular de Pexels ya mapeado al shape de Home
       const items = await getPexelsPopularForHome(1)
       setMovies(items)
     } catch (error) {
       console.error('Error loading movies:', error)
       setMovies([])
-=======
-      // Connect with API -- Back
-      const response = await getAllMovies(1)
-      const mockMovies: Movie[] = Array.from({ length: 8 }, (_, i) => ({
-        id: i + 1,
-        title: `Película ${i + 1}`,
-        rating: 4.5,
-        duration: '2h 14m',
-        genre: 'Acción',
-        description: 'Una emocionante aventura llena de acción y efectos espectaculares.',
-        poster: '/static/img/placeholder.jpg'
-      }))
-      setMovies(mockMovies)
-    } catch (error) {
-      console.error('Error loading movies:', error)
-      // Example Data
-      const mockMovies: Movie[] = Array.from({ length: 8 }, (_, i) => ({
-        id: i + 1,
-        title: `Película ${i + 1}`,
-        rating: 4.5,
-        duration: '2h 14m',
-        genre: 'Acción',
-        description: 'Una emocionante aventura llena de acción y efectos espectaculares.',
-        poster: '/static/img/placeholder.jpg'
-      }))
-      setMovies(mockMovies)
->>>>>>> f77ecbfc
     } finally {
       setLoading(false)
     }
@@ -385,32 +353,19 @@
                     <div className="movie-hover-actions">
                       <button 
                         className="play-button"
-<<<<<<< HEAD
                         onClick={(e) => handlePlayMovie(e, movie)}
-=======
-                        onClick={(e) => handlePlayMovie(e, movie.id)}
->>>>>>> f77ecbfc
                         aria-label="Reproducir película"
                       >
                         <AiFillPlayCircle />
                         <span>Reproducir</span>
                       </button>
                       <button 
-<<<<<<< HEAD
                         className={`favorite-button ${favoriteIds.has(movie.id) ? 'is-favorite' : ''}`}
                         onClick={(e) => handleAddToFavorites(e, movie.id)}
                         aria-label={favoriteIds.has(movie.id) ? "Eliminar de favoritos" : "Añadir a favoritos"}
                         title={favoriteIds.has(movie.id) ? "Eliminar de favoritos" : "Añadir a favoritos"}
                       >
                         {favoriteIds.has(movie.id) ? <AiFillHeart /> : <AiOutlinePlus />}
-=======
-                        className={`favorite-button ${movie.isFavorite ? 'is-favorite' : ''}`}
-                        onClick={(e) => handleAddToFavorites(e, movie.id)}
-                        aria-label={movie.isFavorite ? "Eliminar de favoritos" : "Añadir a favoritos"}
-                        title={movie.isFavorite ? "Eliminar de favoritos" : "Añadir a favoritos"}
-                      >
-                        {movie.isFavorite ? <AiFillHeart /> : <AiOutlinePlus />}
->>>>>>> f77ecbfc
                       </button>
                     </div>
                   </div>

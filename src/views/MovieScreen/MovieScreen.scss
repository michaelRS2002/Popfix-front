--- conflicted
+++ resolved
@@ -280,18 +280,6 @@
   }
 }
 
-<<<<<<< HEAD
-.movie-genre {
-  .genre-badge {
-    display: inline-block;
-    padding: 0.5rem 1rem;
-    background: transparent;
-    border-radius: 20px;
-    font-size: 0.875rem;
-    color: $color-text;
-    border: 1px solid $color-border;
-    font-weight: 500;
-=======
   .movie-genre {
     .genre-badge {
       display: inline-block;
@@ -305,7 +293,6 @@
       box-shadow: none;
       cursor: default;
     }
->>>>>>> 2eb8fc60
   }
 
 .movie-director {

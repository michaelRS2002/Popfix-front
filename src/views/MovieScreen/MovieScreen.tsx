--- conflicted
+++ resolved
@@ -1,25 +1,3 @@
-<<<<<<< HEAD
-/**
- * @file MovieScreen.tsx
- * @description Displays the main movie playback screen with video controls, movie information, user ratings, and a comment section.
- * @module MovieScreen
- */
-
-import React, { useState } from "react";
-import "./MovieScreen.scss";
-import NavBar from "../../components/NavBar/NavBar";
-import HelpButton from "../../components/HelpButton/HelpButton";
-import { AiFillStar } from "react-icons/ai";
-import {
-  FaPlay,
-  FaVolumeUp,
-  FaCog,
-  FaClosedCaptioning,
-  FaExpand,
-  FaPaperPlane,
-  FaComment,
-} from "react-icons/fa";
-=======
 import React, { useEffect, useMemo, useRef, useState } from 'react';
 import './MovieScreen.scss';
 import NavBar from '../../components/NavBar/NavBar';
@@ -27,7 +5,6 @@
 import { AiFillStar } from 'react-icons/ai';
 import { FaPaperPlane, FaComment } from 'react-icons/fa';
 import { useLocation } from 'react-router-dom';
->>>>>>> e2cdbb66
 
 /**
  * Represents a single user comment.
@@ -46,27 +23,10 @@
   avatar?: string;
 }
 
-<<<<<<< HEAD
-/**
- * Renders the movie playback screen with movie information, rating system, and comment section.
- *
- * Includes:
- * - Video player with custom overlay controls.
- * - Movie details (title, rating, genre, duration, director, and description).
- * - User rating stars.
- * - Comment submission form and comment list.
- *
- * @function MovieScreen
- * @returns {JSX.Element} Movie screen component.
- */
-export function MovieScreen(): JSX.Element {
-  /** User-selected rating (1–5 stars). */
-=======
 export function MovieScreen() {
   const location = useLocation();
   const passedMovie = (location?.state as any) || null;
   const videoRef = useRef<HTMLVideoElement | null>(null);
->>>>>>> e2cdbb66
   const [rating, setRating] = useState(0);
 
   /** Current star being hovered by the user (for visual highlight). */
@@ -86,23 +46,6 @@
     },
   ]);
 
-<<<<<<< HEAD
-  /**
-   * Example movie data.
-   * @constant
-   */
-  const movie = {
-    title: "Aventura Épicamente Épica!",
-    year: "2024",
-    duration: "2h 14m",
-    rating: 8.5,
-    genre: "Acción",
-    director: "Alex Johnson",
-    description:
-      "Una emocionante aventura llena de acción y efectos espectaculares que te mantendrá al borde del asiento desde el primer minuto.",
-    videoUrl: "",
-  };
-=======
   // Merge data: preferimos lo que viene de Home (Pexels adapter)
   const movie = useMemo(() => {
     if (passedMovie) {
@@ -145,7 +88,6 @@
       v.play().catch(() => {/* ignore */});
     }
   }, [movie.videoUrl]);
->>>>>>> e2cdbb66
 
   /**
    * Handles the event when the user clicks on a star rating.
@@ -155,13 +97,6 @@
     setRating(rate);
   };
 
-<<<<<<< HEAD
-  /**
-   * Handles comment submission. Adds a new comment to the top of the comment list.
-   * Clears the input field after posting.
-   */
-  const handleCommentSubmit = (): void => {
-=======
   const getGenreDescription = (genre: string): string => {
     const descriptions: { [key: string]: string } = {
       'Accion': 'Una emocionante película de acción llena de adrenalina y escenas espectaculares.',
@@ -177,7 +112,6 @@
   };
 
   const handleCommentSubmit = () => {
->>>>>>> e2cdbb66
     if (comment.trim()) {
       const newComment: Comment = {
         id: comments.length + 1,
@@ -206,32 +140,6 @@
                 )}
                 Tu navegador no soporta el elemento de video.
               </video>
-<<<<<<< HEAD
-
-              {/* Overlay Controls */}
-              <div className="video-controls-overlay">
-                <button className="play-button-overlay" aria-label="Reproducir">
-                  <FaPlay size={60} />
-                </button>
-              </div>
-
-              {/* Custom Control Buttons */}
-              <div className="video-controls">
-                <button className="control-btn" aria-label="Volumen">
-                  <FaVolumeUp />
-                </button>
-                <button className="control-btn" aria-label="Configuración">
-                  <FaCog />
-                </button>
-                <button className="control-btn" aria-label="Subtítulos">
-                  <FaClosedCaptioning />
-                </button>
-                <button className="control-btn" aria-label="Pantalla completa">
-                  <FaExpand />
-                </button>
-              </div>
-=======
->>>>>>> e2cdbb66
             </div>
           </div>
 

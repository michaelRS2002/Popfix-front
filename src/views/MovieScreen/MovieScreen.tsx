--- conflicted
+++ resolved
@@ -269,29 +269,13 @@
 
     try {
       if (isCurrentlyFavorite) {
-<<<<<<< HEAD
-        // Eliminar de favoritos
-        console.log("Eliminando de favoritos:", movieIdStr);
-        await updateUserMovie(userId, {
-          movieId: movieIdStr,
-          is_favorite: false,
-        });
-=======
         // Use DELETE favorites endpoint
         await deleteFavorite(userId, String(movie.id));
->>>>>>> 2eb8fc60
         showToast(`"${movie.title}" eliminada de favoritos`, "success");
         try { window.dispatchEvent(new CustomEvent('movie:favorite-changed', { detail: { movieId: String(movie.id), isFavorite: false } } as any)); } catch(e){}
       } else {
-<<<<<<< HEAD
-        // Añadir a favoritos
-        console.log("Añadiendo a favoritos:", movieIdStr);
-        await insertFavoriteOrRating(userId, {
-          movieId: movieIdStr,
-=======
         await addFavorite(userId, {
           movieId: String(movie.id),
->>>>>>> 2eb8fc60
           favorite: true,
           title: movie.title,
           thumbnail_url: movie.poster,

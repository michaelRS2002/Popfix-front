/**
 * @file Login.tsx
 * @description Login page component for PopFix. Handles user authentication,
 * form validation, error display, and success feedback through a popup.
 *
 * This component allows users to log in using their email and password,
 * validates inputs, and provides visual feedback during the process.
 */

import React, { useState } from "react";
import "./Login.scss";
import { Link } from "react-router-dom";
import { validateLoginForm } from "../../../utils/validators";
import { loginUser } from "../../../utils/authApi";

/**
 * Login page component.
 * @component
 * @returns {JSX.Element} The rendered Login page component.
 */
const Login: React.FC = () => {
  /** @state {Object} formData - Stores user input values for email and password. */
  const [formData, setFormData] = useState({ email: "", password: "" });

  /** @state {Object} errors - Stores validation errors for form inputs. */
  const [errors, setErrors] = useState<{ email?: string; password?: string }>(
    {}
  );

  /** @state {string|null} formError - Error message displayed if authentication fails. */
  const [formError, setFormError] = useState<string | null>(null);

  /** @state {boolean} loading - Indicates whether the login request is in progress. */
  const [loading, setLoading] = useState(false);

  /**
   * Handles input field changes and resets errors for the changed field.
   * @param {React.ChangeEvent<HTMLInputElement>} e - The input change event.
   */
  const handleChange = (e: React.ChangeEvent<HTMLInputElement>) => {
    setFormData({ ...formData, [e.target.id]: e.target.value });
    setErrors({ ...errors, [e.target.id]: undefined });
    setFormError(null);
  };

  /**
   * Handles form submission for user login.
   * Validates input, performs API request, and shows feedback messages.
   * @async
   * @param {React.FormEvent} e - The form submission event.
   */
  const handleSubmit = async (e: React.FormEvent) => {
    e.preventDefault();
    setFormError(null);

    const { isValid, errors: validationErrors } = validateLoginForm(formData);
    if (!isValid) {
      setErrors(validationErrors);
      return;
    }

    setLoading(true);
    try {
      await loginUser(formData);
      showSuccess("Login successful! Redirecting...");
      setTimeout(() => {
<<<<<<< HEAD
        window.location.href = "/"; // or use navigate('/home') if using React Router's useNavigate
=======
        window.location.href = '/home';
>>>>>>> e2cdbb66
      }, 1500);
    } catch (error: any) {
      setFormError(error.message || "Failed to log in");
    } finally {
      setLoading(false);
    }
  };

  /**
   * Displays a temporary popup with a success message.
   * The popup disappears automatically after 3 seconds.
   * @param {string} message - The message to display in the popup.
   */
  const showSuccess = (message: string) => {
    let popup = document.getElementById("popup-message");
    if (!popup) {
      popup = document.createElement("div");
      popup.id = "popup-message";
      document.body.appendChild(popup);
    }

    popup.className = "popup-message popup-success popup-show";
    popup.textContent = message;

    // Remove after 3 seconds
    // @ts-ignore
    clearTimeout((popup as any)._timeout);
    // @ts-ignore
    (popup as any)._timeout = setTimeout(() => {
      popup?.classList.remove("popup-show");
    }, 3000);
  };

  return (
    <>
      <div className="app-container">
        <div className="left-section">
          <Link
            to="/"
            className="back-arrow-login"
            aria-label="Go back to home"
          >
            ←
          </Link>
          <h1 className="title-logo">PopFix</h1>
          <img
            src="/static/img/film-icon.jpg"
            alt="PopFix logo"
            className="icon"
          />
        </div>

        <div className="right-section">
          <div className="login-box">
            <h2>Sign In</h2>
            <p>to access your movie library</p>

            <form className="form" onSubmit={handleSubmit} noValidate>
              <label htmlFor="email">Email</label>
              <input
                type="email"
                id="email"
                placeholder="you@gmail.com"
                className="input"
                value={formData.email}
                onChange={handleChange}
                disabled={loading}
              />
              {errors.email && (
                <span className="error-message">{errors.email}</span>
              )}

              <label htmlFor="password">Password</label>
              <input
                type="password"
                id="password"
                placeholder="********"
                className="input"
                value={formData.password}
                onChange={handleChange}
                disabled={loading}
              />
              {errors.password && (
                <span className="error-message">{errors.password}</span>
              )}

              <button type="submit" className="button" disabled={loading}>
                {loading ? "Loading..." : "Sign In"}
              </button>
              {formError && (
                <div className="error-message" style={{ marginTop: 8 }}>
                  {formError}
                </div>
              )}
            </form>

            <a href="/forgot-password" className="forgot">
              Forgot your password?
            </a>

            <p className="register-text">
              Don’t have an account?{" "}
              <a href="/register" className="register-link">
                Sign up here
              </a>
            </p>
          </div>
        </div>
      </div>
    </>
  );
};

export default Login;<|MERGE_RESOLUTION|>--- conflicted
+++ resolved
@@ -64,11 +64,7 @@
       await loginUser(formData);
       showSuccess("Login successful! Redirecting...");
       setTimeout(() => {
-<<<<<<< HEAD
-        window.location.href = "/"; // or use navigate('/home') if using React Router's useNavigate
-=======
         window.location.href = '/home';
->>>>>>> e2cdbb66
       }, 1500);
     } catch (error: any) {
       setFormError(error.message || "Failed to log in");

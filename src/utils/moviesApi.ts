--- conflicted
+++ resolved
@@ -2,25 +2,6 @@
 import { httpClient } from "./httpClient.js";
 import { API_ENDPOINTS, APP_CONFIG } from "./constants.js";
 
-<<<<<<< HEAD
-/**
- * Fetches a list of popular movies from the backend API.
- *
- * @async
- * @function getPopularMovies
- * @param {number} [page=1] - The page number for pagination.
- * @returns {Promise<any>} The API response containing a list of popular movies.
- * @throws {Error} If the request fails or the backend returns an error.
- */
-export const getPopularMovies = async (page = 1) => {
-  try {
-    const response = await httpClient.get(
-      `${API_ENDPOINTS.POPULAR_MOVIES}?page=${page}`
-    );
-    return response;
-  } catch (error) {
-    throw new Error("Error fetching popular movies: " + error.message);
-=======
 // Tipos comunes
 export type MovieSummary = {
   id: string
@@ -29,7 +10,15 @@
   genre?: string
   source?: string
 }
-
+/**
+ * Fetches a list of popular movies from the backend API.
+ *
+ * @async
+ * @function getPopularMovies
+ * @param {number} [page=1] - The page number for pagination.
+ * @returns {Promise<any>} The API response containing a list of popular movies.
+ * @throws {Error} If the request fails or the backend returns an error.
+ */
 // Obtener películas populares
 export const getPopularMovies = async (page: number = 1) => {
   try {
@@ -37,7 +26,6 @@
     return response
   } catch (error: any) {
     throw new Error('Error al obtener películas populares: ' + (error?.message || ''))
->>>>>>> e2cdbb66
   }
 };
 
@@ -51,21 +39,13 @@
  */
 export const getTrendingMovies = async () => {
   try {
-<<<<<<< HEAD
-    const response = await httpClient.get(API_ENDPOINTS.TRENDING_MOVIES);
-    return response;
-  } catch (error) {
-    throw new Error("Error fetching trending movies: " + error.message);
-=======
     const response = await httpClient.get(API_ENDPOINTS.TRENDING_MOVIES)
     return response
   } catch (error: any) {
     throw new Error('Error al obtener películas en tendencia: ' + (error?.message || ''))
->>>>>>> e2cdbb66
-  }
-};
-
-<<<<<<< HEAD
+  }
+};
+
 /**
  * Searches for movies by title.
  *
@@ -76,29 +56,15 @@
  * @returns {Promise<any>} The API response containing the search results.
  * @throws {Error} If the request fails or the backend returns an error.
  */
-export const searchMovies = async (query, page = 1) => {
-  try {
-    const response = await httpClient.get(
-      `${API_ENDPOINTS.SEARCH_MOVIES}?q=${encodeURIComponent(
-        query
-      )}&page=${page}`
-    );
-    return response;
-  } catch (error) {
-    throw new Error("Error searching for movies: " + error.message);
-=======
-// Buscar películas por título
 export const searchMovies = async (query: string, page: number = 1) => {
   try {
     const response = await httpClient.get(`${API_ENDPOINTS.SEARCH_MOVIES}?q=${encodeURIComponent(query)}&page=${page}`)
     return response
   } catch (error: any) {
     throw new Error('Error al buscar películas: ' + (error?.message || ''))
->>>>>>> e2cdbb66
-  }
-};
-
-<<<<<<< HEAD
+  }
+};
+
 /**
  * Fetches detailed information for a specific movie by its ID.
  *
@@ -108,15 +74,6 @@
  * @returns {Promise<any>} The API response containing movie details.
  * @throws {Error} If the request fails or the backend returns an error.
  */
-export const getMovieDetails = async (movieId) => {
-  try {
-    const endpoint = API_ENDPOINTS.MOVIE_DETAILS.replace(":id", movieId);
-    const response = await httpClient.get(endpoint);
-    return response;
-  } catch (error) {
-    throw new Error("Error fetching movie details: " + error.message);
-=======
-// Obtener detalles de una película específica
 export const getMovieDetails = async (movieId: string) => {
   try {
     const endpoint = API_ENDPOINTS.MOVIE_DETAILS.replace(':id', encodeURIComponent(movieId))
@@ -124,11 +81,9 @@
     return response
   } catch (error: any) {
     throw new Error('Error al obtener detalles de la película: ' + (error?.message || ''))
->>>>>>> e2cdbb66
-  }
-};
-
-<<<<<<< HEAD
+  }
+};
+
 /**
  * Fetches all movies from the backend with pagination support.
  *
@@ -138,16 +93,6 @@
  * @returns {Promise<any>} The API response containing the list of movies.
  * @throws {Error} If the request fails or the backend returns an error.
  */
-export const getAllMovies = async (page = 1) => {
-  try {
-    const response = await httpClient.get(
-      `${API_ENDPOINTS.MOVIES}?page=${page}&limit=${APP_CONFIG.MOVIES_PER_PAGE}`
-    );
-    return response;
-  } catch (error) {
-    throw new Error("Error fetching movies: " + error.message);
-=======
-// Obtener todas las películas (con paginación)
 export const getAllMovies = async (page: number = 1) => {
   try {
     const response = await httpClient.get(`${API_ENDPOINTS.MOVIES}?page=${page}&limit=${APP_CONFIG.MOVIES_PER_PAGE}`)
@@ -181,29 +126,9 @@
   const n = Number(rating)
   if (Number.isNaN(n) || n < 1 || n > 5) {
     throw new Error('El rating debe estar entre 1 y 5')
->>>>>>> e2cdbb66
-  }
-};
-
-<<<<<<< HEAD
-/**
- * Adds a movie to the user's list of favorites.
- *
- * @async
- * @function addToFavorites
- * @param {string|number} movieId - The ID of the movie to add to favorites.
- * @returns {Promise<any>} The API response confirming the addition.
- * @throws {Error} If the request fails or the backend returns an error.
- */
-export const addToFavorites = async (movieId) => {
-  try {
-    const response = await httpClient.post(API_ENDPOINTS.USER_FAVORITES, {
-      movieId,
-    });
-    return response;
-  } catch (error) {
-    throw new Error("Error adding to favorites: " + error.message);
-=======
+  }
+};
+
 // GET /api/movies/favorites/:userId
 export const getFavorites = async (userId: string) => {
   if (!userId) throw new Error('userId es requerido')
@@ -213,26 +138,9 @@
     return response as Array<{ movie_id: string; movies: MovieSummary }>
   } catch (error: any) {
     throw new Error(error?.message || 'Error al obtener favoritos')
->>>>>>> e2cdbb66
-  }
-};
-
-<<<<<<< HEAD
-/**
- * Fetches the current user's favorite movies.
- *
- * @async
- * @function getUserFavorites
- * @returns {Promise<any>} The API response containing the user's favorite movies.
- * @throws {Error} If the request fails or the backend returns an error.
- */
-export const getUserFavorites = async () => {
-  try {
-    const response = await httpClient.get(API_ENDPOINTS.USER_FAVORITES);
-    return response;
-  } catch (error) {
-    throw new Error("Error fetching favorites: " + error.message);
-=======
+  }
+};
+
 // POST /api/movies/insertFavoriteRating/:userId
 export const insertFavoriteOrRating = async (userId: string, payload: InsertFavoriteOrRatingPayload) => {
   if (!userId) throw new Error('userId es requerido')
@@ -258,11 +166,9 @@
     return response // { message, data: UserMovie }
   } catch (error: any) {
     throw new Error(error?.message || 'Error al actualizar favorito/rating')
->>>>>>> e2cdbb66
-  }
-};
-
-<<<<<<< HEAD
+  }
+};
+
 /**
  * Helper function to construct a full movie image URL.
  * Returns a placeholder if the image path is missing.
@@ -272,12 +178,6 @@
  * @param {string} [size='w500'] - The desired image size (e.g., 'w200', 'w500', 'original').
  * @returns {string} The complete image URL or a placeholder path.
  */
-export const getImageUrl = (imagePath, size = "w500") => {
-  if (!imagePath) return "/placeholder-movie.jpg";
-  return `${APP_CONFIG.IMAGE_BASE_URL.replace("w500", size)}${imagePath}`;
-};
-=======
-// Función helper para construir URL de imagen
 export const getImageUrl = (imagePath: string | null | undefined, size: string = 'w500'): string => {
   if (!imagePath) return '/placeholder-movie.jpg'
   return `${APP_CONFIG.IMAGE_BASE_URL.replace('w500', size)}${imagePath}`
@@ -395,5 +295,4 @@
 export const searchPexelsForHome = async (query: string, page: number = 1): Promise<HomeMovie[]> => {
   const res = await httpClient.get(`${API_ENDPOINTS.SEARCH_MOVIES}?q=${encodeURIComponent(query)}&page=${page}`)
   return mapPexelsToHomeMovies(res as PexelsResponse)
-}
->>>>>>> e2cdbb66
+}